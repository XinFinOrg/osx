--- conflicted
+++ resolved
@@ -1,41 +1,35 @@
-import React, {ReactNode} from 'react';
-import {Meta, Story} from '@storybook/react';
-import {Button, Popover, PopoverProps} from '../src';
-
-export default {
-  title: 'Components/Popover',
-  component: Popover,
-  argTypes: {
-    backgroundColor: {control: 'color'},
-  },
-} as Meta;
-
-const Template: Story<PopoverProps> = args => (
-  <Popover {...args}>{args.children}</Popover>
-);
-
-<<<<<<< HEAD
-const trigger: ReactNode = (
-  <Button label="button" mode="primary" size="default" />
-);
-=======
-const trigger: ReactNode = <Button label="Trigger" />;
->>>>>>> 42dc2b3a
-const popoverContent: ReactNode = (
-  <div>
-    Lorem ipsum dolor sit amet consectetur adipisicing elit. Maxime mollitia,
-    molestiae quas vel sint commodi repudiandae consequuntur voluptatum laborum
-    numquam blanditiis harum quisquam eius sed odit fugiat iusto fuga
-    praesentium optio, eaque rerum! Provident similique accusantium nemo autem.
-    Veritatis obcaecati tenetur iure eius earum ut molestias architecto
-    voluptate aliquam nihil, eveniet aliquid culpa officia aut! Impedit sit sunt
-    quaerat, odit, tenetur error, harum nesciunt ipsum debitis quas aliquid.
-    Reprehenderit, quia. Quo neque error repudiandae fuga?
-  </div>
-);
-
-export const Default = Template.bind({});
-Default.args = {
-  children: trigger,
-  content: popoverContent,
-};
+import React, {ReactNode} from 'react';
+import {Meta, Story} from '@storybook/react';
+import {Button, Popover, PopoverProps} from '../src';
+
+export default {
+  title: 'Components/Popover',
+  component: Popover,
+  argTypes: {
+    backgroundColor: {control: 'color'},
+  },
+} as Meta;
+
+const Template: Story<PopoverProps> = args => (
+  <Popover {...args}>{args.children}</Popover>
+);
+
+const trigger: ReactNode = <Button label="Trigger" />;
+const popoverContent: ReactNode = (
+  <div>
+    Lorem ipsum dolor sit amet consectetur adipisicing elit. Maxime mollitia,
+    molestiae quas vel sint commodi repudiandae consequuntur voluptatum laborum
+    numquam blanditiis harum quisquam eius sed odit fugiat iusto fuga
+    praesentium optio, eaque rerum! Provident similique accusantium nemo autem.
+    Veritatis obcaecati tenetur iure eius earum ut molestias architecto
+    voluptate aliquam nihil, eveniet aliquid culpa officia aut! Impedit sit sunt
+    quaerat, odit, tenetur error, harum nesciunt ipsum debitis quas aliquid.
+    Reprehenderit, quia. Quo neque error repudiandae fuga?
+  </div>
+);
+
+export const Default = Template.bind({});
+Default.args = {
+  children: trigger,
+  content: popoverContent,
+};