--- conflicted
+++ resolved
@@ -17,12 +17,8 @@
     log: true,
     proxy: {
       owner: deployer,
-<<<<<<< HEAD
-      proxyContract: 'PluginERC1967Proxy',
-=======
       proxyContract: 'ERC1967Proxy',
       proxyArgs: ['{implementation}', '{data}'],
->>>>>>> 344ea41c
       execute: {
         init: {
           methodName: 'initialize',
