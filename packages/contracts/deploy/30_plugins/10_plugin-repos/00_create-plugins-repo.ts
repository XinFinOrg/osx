import {HardhatRuntimeEnvironment} from 'hardhat/types';
import {DeployFunction} from 'hardhat-deploy/types';

import {createPluginRepo} from '../../helpers';

const func: DeployFunction = async function (hre: HardhatRuntimeEnvironment) {
  console.log(`\nCreating plugin repos.`);

  console.warn(
    'Please make sure pluginRepo is not created more than once with the same name.'
  );

  // AddresslistVoting
  await createPluginRepo(
    hre,
<<<<<<< HEAD
    'AllowlistVoting',
    'AllowlistVotingSetup',
=======
    'AddresslistVoting',
    'AddresslistVotingSetup',
    [1, 0, 0],
>>>>>>> 2828b362
    '0x'
  );

  // TokenVotingSetup
  await createPluginRepo(
    hre,
<<<<<<< HEAD
    'ERC20Voting',
    'ERC20VotingSetup',
=======
    'TokenVoting',
    'TokenVotingSetup',
    [1, 0, 0],
>>>>>>> 2828b362
    '0x'
  );
};
export default func;
func.tags = ['Create_Register_Plugins'];<|MERGE_RESOLUTION|>--- conflicted
+++ resolved
@@ -13,28 +13,16 @@
   // AddresslistVoting
   await createPluginRepo(
     hre,
-<<<<<<< HEAD
     'AllowlistVoting',
     'AllowlistVotingSetup',
-=======
-    'AddresslistVoting',
-    'AddresslistVotingSetup',
-    [1, 0, 0],
->>>>>>> 2828b362
     '0x'
   );
 
   // TokenVotingSetup
   await createPluginRepo(
     hre,
-<<<<<<< HEAD
     'ERC20Voting',
     'ERC20VotingSetup',
-=======
-    'TokenVoting',
-    'TokenVotingSetup',
-    [1, 0, 0],
->>>>>>> 2828b362
     '0x'
   );
 };
